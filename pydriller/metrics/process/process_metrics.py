<<<<<<< HEAD
from pathlib import Path

=======
"""
Module that calculates process metrics.
See https://ieeexplore.ieee.org/document/6606589 for more info.
"""

from pathlib import Path
>>>>>>> 8b69cae0
from pydriller.domain.commit import ModificationType
from pydriller.repository_mining import RepositoryMining


class ProcessMetrics:
    """
    This class is responsible to implement the following process metrics:

<<<<<<< HEAD
    - Commit Count - measures the number of commits made to a file
    - Distinct Developers Count - measures the cumulative number of distinct developers that contributed to a file
    - Developers Count Prior Release - counts the number of developer who modified the file durinig the prior release
=======
    * Commit Count: measures the number of commits made to a file
    * Distinct Developers Count: measures the cumulative number of distinct \
    developers that contributed to a file
>>>>>>> 8b69cae0
    """

    def commits_count(self, path_to_repo: str, filepath: str,
                      from_commit: str = None, to_commit: str = None):
        """
        Return the number of commits made to a file from the first commit to
        the one identified by commit_hash.

        :path_to_repo: path to a single repo
        :commit_hash: the SHA of the commit to stop counting. If None, the
            analysis starts from the latest commit
        :filepath: the path to the file to count for. E.g. 'doc/README.md'

        :return: int number of commits made to the file
        """

        filepath = str(Path(filepath))
        count = 0

<<<<<<< HEAD
        for commit in RepositoryMining(path_to_repo, reversed_order=True).traverse_commits():
            
            if not start_counting and commit_hash == commit.hash:
                start_counting = True

            # Skip commit if not counting
            if not start_counting:
                continue
            
=======
        for commit in RepositoryMining(path_to_repo, from_commit=from_commit,
                                       to_commit=to_commit,
                                       reversed_order=True).traverse_commits():
>>>>>>> 8b69cae0
            for modified_file in commit.modifications:
                if filepath in (modified_file.new_path,
                                modified_file.old_path):
                    count += 1

                    if modified_file.change_type == ModificationType.RENAME:
                        filepath = str(Path(modified_file.old_path))

                    break
        return count

    def distinct_dev_count(self, path_to_repo: str, filepath: str,
                           from_commit: str = None, to_commit: str = None):
        """
        Return the cumulative number of distinct developers contributed to
        the file up to the indicated commit.

        :path_to_repo: path to a single repo
        :commit_hash: the SHA of the commit to stop counting. If None,
            the SHA is the latest commit SHA
        :filepath: the path to the file to count for. E.g. 'doc/README.md'

        :return: int number of distinct developers contributing to the file
        """
        filepath = str(Path(filepath))
        developers = set()
<<<<<<< HEAD
        start_counting = commit_hash is None
        
        for commit in RepositoryMining(path_to_repo, reversed_order=True).traverse_commits():            
            
            if not start_counting and commit_hash == commit.hash:
                start_counting = True
=======

        for commit in RepositoryMining(path_to_repo, from_commit=from_commit,
                                       to_commit=to_commit,
                                       reversed_order=True).traverse_commits():
>>>>>>> 8b69cae0

            for modified_file in commit.modifications:
                if filepath in (modified_file.new_path,
                                modified_file.old_path):
                    developers.add(commit.author.email.strip())

                    if modified_file.change_type == ModificationType.RENAME:
                        filepath = str(Path(modified_file.old_path))

                    break

        return len(developers)


    def dev_count_prior_release(self, path_to_repo: str, filepath: str, from_commit: str = None, to_commit: str = None):
        """
        Return the number of developers who modified the file during the prior release.
        
        :path_to_repo: path to a single repo
        :from_commit: the SHA of the commit to start counting. If None, the SHA is the first commit SHA
        :to_commit: the SHA of the commit to stop counting. If None, the SHA is the latest commit SHA
        :filepath: the path to the file to count for. E.g. 'doc/README.md'
        
        :return: int number of distinct developers contributing to the file
        """
        developers = set()
        filepath = str(Path(filepath))
        
        # Get the sha of all releases in the repo
        releases = set()
        for commit in RepositoryMining(path_to_repo, from_commit=from_commit, to_commit=to_commit, reversed_order=True, only_releases=True).traverse_commits():
            releases.add(commit.hash)
        
        in_prior_release = False

        for commit in RepositoryMining(path_to_repo, from_commit=from_commit, to_commit=to_commit, reversed_order=True).traverse_commits():
            
            sha = commit.hash
            if sha in releases:
                if not in_prior_release:
                    in_prior_release = True
                    continue # Start count from next iteration
                else:
                    break # Reached another release: stop!

            if not in_prior_release:
                continue

            for modified_file in commit.modifications:

                stop_count = False
                if modified_file.new_path == filepath or modified_file.old_path == filepath:
                    
                    developers.add(commit.author.email.strip())

                    if modified_file.change_type == ModificationType.RENAME:
                        filepath = str(Path(modified_file.old_path))
                
                    elif modified_file.change_type == ModificationType.RENAME:
                        filepath = str(Path(modified_file.old_path))
                        
                    elif modified_file.change_type == ModificationType.ADD:
                        stop_count = True
                    
                    break
                
                if stop_count:
                    break

        return len(developers)
        

    def new_dev_count_prior_release(self, path_to_repo: str, filepath: str, from_commit: str = None, to_commit: str = None):
        """
        Return the number of new developers who modified the file during the prior release.
        
        :path_to_repo: path to a single repo
        :from_commit: the SHA of the commit to start counting. If None, the SHA is the first commit SHA
        :to_commit: the SHA of the commit to stop counting. If None, the SHA is the latest commit SHA
        :filepath: the path to the file to count for. E.g. 'doc/README.md'
        
        :return: int number of distinct developers contributing to the file
        """
        developers = set()
        duplicates = set()
        filepath = str(Path(filepath))
        
        # Get the sha of all releases in the repo
        releases = set()
        for commit in RepositoryMining(path_to_repo, from_commit=from_commit, to_commit=to_commit, reversed_order=True, only_releases=True).traverse_commits():
            releases.add(commit.hash)
        
        in_prior_release = False
        in_older_release = False

        for commit in RepositoryMining(path_to_repo, from_commit=from_commit, to_commit=to_commit, reversed_order=True).traverse_commits():
            
            sha = commit.hash
            if sha in releases:
                if not in_prior_release:
                    in_prior_release = True
                    continue # Start count from next iteration
                else:
                    in_older_release = True # Reached a release older than the prior

            if not in_prior_release:
                continue

            for modified_file in commit.modifications:

                stop_count = False

                if modified_file.new_path == filepath or modified_file.old_path == filepath:
                    
                    author = commit.author.email.strip()

                    if in_older_release and author in developers:
                        duplicates.add(author)
                    else:
                        developers.add(author)
                    
                    if modified_file.change_type == ModificationType.RENAME:
                        filepath = str(Path(modified_file.old_path))
                
                    elif modified_file.change_type == ModificationType.RENAME:
                        filepath = str(Path(modified_file.old_path))
                        
                    elif modified_file.change_type == ModificationType.ADD:
                        stop_count = True
                    
                    break
                
                if stop_count:
                    break
        
        new_devs = developers - duplicates
        return len(new_devs)<|MERGE_RESOLUTION|>--- conflicted
+++ resolved
@@ -1,14 +1,9 @@
-<<<<<<< HEAD
-from pathlib import Path
-
-=======
 """
 Module that calculates process metrics.
 See https://ieeexplore.ieee.org/document/6606589 for more info.
 """
 
 from pathlib import Path
->>>>>>> 8b69cae0
 from pydriller.domain.commit import ModificationType
 from pydriller.repository_mining import RepositoryMining
 
@@ -17,15 +12,11 @@
     """
     This class is responsible to implement the following process metrics:
 
-<<<<<<< HEAD
-    - Commit Count - measures the number of commits made to a file
-    - Distinct Developers Count - measures the cumulative number of distinct developers that contributed to a file
-    - Developers Count Prior Release - counts the number of developer who modified the file durinig the prior release
-=======
     * Commit Count: measures the number of commits made to a file
     * Distinct Developers Count: measures the cumulative number of distinct \
     developers that contributed to a file
->>>>>>> 8b69cae0
+    * Developers Count Prior Release: counts the number of developer who modified the file during the prior release
+    * New Developers Count Prior Release: counts the number of new developer who modified the file during the prior release
     """
 
     def commits_count(self, path_to_repo: str, filepath: str,
@@ -35,8 +26,10 @@
         the one identified by commit_hash.
 
         :path_to_repo: path to a single repo
-        :commit_hash: the SHA of the commit to stop counting. If None, the
-            analysis starts from the latest commit
+        :to_commit: the SHA of the commit to stop counting. If None, the
+            analysis starts from the latest commit
+        :from_commit: the SHA of the commit to start counting. If None, the
+            analysis ends to the first commit
         :filepath: the path to the file to count for. E.g. 'doc/README.md'
 
         :return: int number of commits made to the file
@@ -45,21 +38,9 @@
         filepath = str(Path(filepath))
         count = 0
 
-<<<<<<< HEAD
-        for commit in RepositoryMining(path_to_repo, reversed_order=True).traverse_commits():
-            
-            if not start_counting and commit_hash == commit.hash:
-                start_counting = True
-
-            # Skip commit if not counting
-            if not start_counting:
-                continue
-            
-=======
-        for commit in RepositoryMining(path_to_repo, from_commit=from_commit,
-                                       to_commit=to_commit,
-                                       reversed_order=True).traverse_commits():
->>>>>>> 8b69cae0
+        for commit in RepositoryMining(path_to_repo, from_commit=from_commit,
+                                       to_commit=to_commit,
+                                       reversed_order=True).traverse_commits():
             for modified_file in commit.modifications:
                 if filepath in (modified_file.new_path,
                                 modified_file.old_path):
@@ -78,27 +59,20 @@
         the file up to the indicated commit.
 
         :path_to_repo: path to a single repo
-        :commit_hash: the SHA of the commit to stop counting. If None,
-            the SHA is the latest commit SHA
+        :to_commit: the SHA of the commit to stop counting. If None, the
+            analysis starts from the latest commit
+        :from_commit: the SHA of the commit to start counting. If None, the
+            analysis ends to the first commit
         :filepath: the path to the file to count for. E.g. 'doc/README.md'
 
         :return: int number of distinct developers contributing to the file
         """
         filepath = str(Path(filepath))
         developers = set()
-<<<<<<< HEAD
-        start_counting = commit_hash is None
-        
-        for commit in RepositoryMining(path_to_repo, reversed_order=True).traverse_commits():            
-            
-            if not start_counting and commit_hash == commit.hash:
-                start_counting = True
-=======
-
-        for commit in RepositoryMining(path_to_repo, from_commit=from_commit,
-                                       to_commit=to_commit,
-                                       reversed_order=True).traverse_commits():
->>>>>>> 8b69cae0
+
+        for commit in RepositoryMining(path_to_repo, from_commit=from_commit,
+                                       to_commit=to_commit,
+                                       reversed_order=True).traverse_commits():
 
             for modified_file in commit.modifications:
                 if filepath in (modified_file.new_path,
@@ -113,29 +87,39 @@
         return len(developers)
 
 
-    def dev_count_prior_release(self, path_to_repo: str, filepath: str, from_commit: str = None, to_commit: str = None):
-        """
-        Return the number of developers who modified the file during the prior release.
-        
-        :path_to_repo: path to a single repo
-        :from_commit: the SHA of the commit to start counting. If None, the SHA is the first commit SHA
-        :to_commit: the SHA of the commit to stop counting. If None, the SHA is the latest commit SHA
-        :filepath: the path to the file to count for. E.g. 'doc/README.md'
-        
-        :return: int number of distinct developers contributing to the file
+    def dev_count_prior_release(self, path_to_repo: str, filepath: str,
+                                from_commit: str = None, to_commit: str = None):
+        """
+        Return the number of developers who modified the file during 
+        the prior release.
+
+        :path_to_repo: path to a single repo
+        :to_commit: the SHA of the commit to stop counting. If None, the
+            analysis starts from the latest commit
+        :from_commit: the SHA of the commit to start counting. If None, the
+            analysis ends to the first commit
+        :filepath: the path to the file to count for. E.g. 'doc/README.md'
+
+        :return: int number of developers who contributed to the file during 
+            prior release
         """
         developers = set()
         filepath = str(Path(filepath))
-        
+
         # Get the sha of all releases in the repo
         releases = set()
-        for commit in RepositoryMining(path_to_repo, from_commit=from_commit, to_commit=to_commit, reversed_order=True, only_releases=True).traverse_commits():
+        for commit in RepositoryMining(path_to_repo, from_commit=from_commit,
+                                       to_commit=to_commit,
+                                       reversed_order=True,
+                                       only_releases=True).traverse_commits():
             releases.add(commit.hash)
-        
+
         in_prior_release = False
 
-        for commit in RepositoryMining(path_to_repo, from_commit=from_commit, to_commit=to_commit, reversed_order=True).traverse_commits():
-            
+        for commit in RepositoryMining(path_to_repo, from_commit=from_commit,
+                                       to_commit=to_commit,
+                                       reversed_order=True).traverse_commits():
+
             sha = commit.hash
             if sha in releases:
                 if not in_prior_release:
@@ -150,59 +134,69 @@
             for modified_file in commit.modifications:
 
                 stop_count = False
-                if modified_file.new_path == filepath or modified_file.old_path == filepath:
-                    
+
+                if filepath in (modified_file.new_path,
+                                modified_file.old_path):
+
                     developers.add(commit.author.email.strip())
 
                     if modified_file.change_type == ModificationType.RENAME:
                         filepath = str(Path(modified_file.old_path))
-                
-                    elif modified_file.change_type == ModificationType.RENAME:
-                        filepath = str(Path(modified_file.old_path))
-                        
                     elif modified_file.change_type == ModificationType.ADD:
                         stop_count = True
-                    
-                    break
-                
+
+                    break
+
                 if stop_count:
                     break
 
         return len(developers)
-        
-
-    def new_dev_count_prior_release(self, path_to_repo: str, filepath: str, from_commit: str = None, to_commit: str = None):
-        """
-        Return the number of new developers who modified the file during the prior release.
-        
-        :path_to_repo: path to a single repo
-        :from_commit: the SHA of the commit to start counting. If None, the SHA is the first commit SHA
-        :to_commit: the SHA of the commit to stop counting. If None, the SHA is the latest commit SHA
-        :filepath: the path to the file to count for. E.g. 'doc/README.md'
-        
-        :return: int number of distinct developers contributing to the file
-        """
+
+
+    def new_dev_count_prior_release(self, path_to_repo: str, filepath: str,
+                                    from_commit: str = None, to_commit: str = None):
+        """
+        Return the number of new developers who modified the file during
+        the prior release.
+
+        :path_to_repo: path to a single repo
+        :to_commit: the SHA of the commit to stop counting. If None, the
+            analysis starts from the latest commit
+        :from_commit: the SHA of the commit to start counting. If None, the
+            analysis ends to the first commit
+        :filepath: the path to the file to count for. E.g. 'doc/README.md'
+
+        :return: int number of new developers who contributed to the file during the prior release
+        """
+
         developers = set()
         duplicates = set()
         filepath = str(Path(filepath))
-        
+
         # Get the sha of all releases in the repo
         releases = set()
-        for commit in RepositoryMining(path_to_repo, from_commit=from_commit, to_commit=to_commit, reversed_order=True, only_releases=True).traverse_commits():
+        for commit in RepositoryMining(path_to_repo, from_commit=from_commit,
+                                       to_commit=to_commit,
+                                       reversed_order=True,
+                                       only_releases=True).traverse_commits():
             releases.add(commit.hash)
-        
+
         in_prior_release = False
         in_older_release = False
 
-        for commit in RepositoryMining(path_to_repo, from_commit=from_commit, to_commit=to_commit, reversed_order=True).traverse_commits():
-            
+        for commit in RepositoryMining(path_to_repo, from_commit=from_commit, 
+                                       to_commit=to_commit,
+                                       reversed_order=True).traverse_commits():
+
             sha = commit.hash
             if sha in releases:
                 if not in_prior_release:
                     in_prior_release = True
-                    continue # Start count from next iteration
+                    # Start count from next iteration
+                    continue
                 else:
-                    in_older_release = True # Reached a release older than the prior
+                    # Reached a release older than the prior
+                    in_older_release = True
 
             if not in_prior_release:
                 continue
@@ -211,28 +205,25 @@
 
                 stop_count = False
 
-                if modified_file.new_path == filepath or modified_file.old_path == filepath:
-                    
+                if filepath in (modified_file.new_path,
+                                modified_file.old_path):
+
                     author = commit.author.email.strip()
 
                     if in_older_release and author in developers:
                         duplicates.add(author)
                     else:
                         developers.add(author)
-                    
-                    if modified_file.change_type == ModificationType.RENAME:
-                        filepath = str(Path(modified_file.old_path))
-                
-                    elif modified_file.change_type == ModificationType.RENAME:
-                        filepath = str(Path(modified_file.old_path))
-                        
+
+                    if modified_file.change_type == ModificationType.RENAME:
+                        filepath = str(Path(modified_file.old_path))
                     elif modified_file.change_type == ModificationType.ADD:
                         stop_count = True
-                    
-                    break
-                
+
+                    break
+
                 if stop_count:
                     break
-        
+
         new_devs = developers - duplicates
         return len(new_devs)